# Auto-generated llama-swap configuration
<<<<<<< HEAD
# Models directory: /Users/temme/.clara/llama-models
=======
# Models directory: /Users/badfy17g/.clara/llama-models
>>>>>>> f7f2e71d
healthCheckTimeout: 30
logLevel: info

models:
  "qwen3:8b-iq4_nl":
    proxy: "http://127.0.0.1:9999"
    cmd: |
<<<<<<< HEAD
      "/Users/temme/Documents/ClaraVerse/electron/llamacpp-binaries/darwin-arm64/llama-server"
      -m "/Users/temme/.clara/llama-models/DeepSeek-R1-0528-Qwen3-8B-IQ4_NL.gguf"
      --port 9999 --jinja --n-gpu-layers 40 --threads 5 --ctx-size 8192 --batch-size 512 --ubatch-size 128 --keep 1024 --defrag-thold 0.1 --mlock --parallel 1 --flash-attn --cont-batching
    env:
      - "DYLD_LIBRARY_PATH=/Users/temme/Documents/ClaraVerse/electron/llamacpp-binaries/darwin-arm64:"
    ttl: 300

  "llama32:1b-q4_k_m":
    proxy: "http://127.0.0.1:9999"
    cmd: |
      "/Users/temme/Documents/ClaraVerse/electron/llamacpp-binaries/darwin-arm64/llama-server"
      -m "/Users/temme/.clara/llama-models/Llama-3.2-1B-Instruct-Q4_K_M.gguf"
      --port 9999 --jinja --n-gpu-layers 22 --threads 5 --ctx-size 8192 --batch-size 256 --ubatch-size 64 --keep 1024 --defrag-thold 0.1 --mlock --parallel 1 --flash-attn --cont-batching
    env:
      - "DYLD_LIBRARY_PATH=/Users/temme/Documents/ClaraVerse/electron/llamacpp-binaries/darwin-arm64:"
    ttl: 300

  "qwen25:3b":
    proxy: "http://127.0.0.1:9999"
    cmd: |
      "/Users/temme/Documents/ClaraVerse/electron/llamacpp-binaries/darwin-arm64/llama-server"
      -m "/Users/temme/.clara/llama-models/Qwen2.5-VL-3B-Instruct-q4_k_m.gguf"
      --port 9999 --jinja --n-gpu-layers 26
      --mmproj "/Users/temme/.clara/llama-models/Qwen2.5-VL-3B-Instruct-mmproj-f16.gguf" --threads 5 --ctx-size 8192 --batch-size 256 --ubatch-size 64 --keep 1024 --defrag-thold 0.1 --mlock --parallel 1 --flash-attn --cont-batching
    env:
      - "DYLD_LIBRARY_PATH=/Users/temme/Documents/ClaraVerse/electron/llamacpp-binaries/darwin-arm64:"
    ttl: 300

  "qwen3:8b-q4_k_m":
    proxy: "http://127.0.0.1:9999"
    cmd: |
      "/Users/temme/Documents/ClaraVerse/electron/llamacpp-binaries/darwin-arm64/llama-server"
      -m "/Users/temme/.clara/llama-models/Qwen3-8B-Q4_K_M.gguf"
      --port 9999 --jinja --n-gpu-layers 40 --threads 5 --ctx-size 8192 --batch-size 512 --ubatch-size 128 --keep 1024 --defrag-thold 0.1 --mlock --parallel 1 --flash-attn --cont-batching
    env:
      - "DYLD_LIBRARY_PATH=/Users/temme/Documents/ClaraVerse/electron/llamacpp-binaries/darwin-arm64:"
    ttl: 300

  "gemma3:4b":
    proxy: "http://127.0.0.1:9999"
    cmd: |
      "/Users/temme/Documents/ClaraVerse/electron/llamacpp-binaries/darwin-arm64/llama-server"
      -m "/Users/temme/.clara/llama-models/gemma-3-4b-it-Q4_K_M.gguf"
      --port 9999 --jinja --n-gpu-layers 32 --threads 5 --ctx-size 8192 --batch-size 256 --ubatch-size 64 --keep 1024 --defrag-thold 0.1 --mlock --parallel 1 --flash-attn --cont-batching
    env:
      - "DYLD_LIBRARY_PATH=/Users/temme/Documents/ClaraVerse/electron/llamacpp-binaries/darwin-arm64:"
    ttl: 300

  "mxbai-embed-large:large":
    proxy: "http://127.0.0.1:9999"
    cmd: |
      "/Users/temme/Documents/ClaraVerse/electron/llamacpp-binaries/darwin-arm64/llama-server"
      -m "/Users/temme/.clara/llama-models/mxbai-embed-large-v1.Q4_K_M.gguf"
      --port 9999 --jinja --n-gpu-layers 22 --threads 5 --ctx-size 8192 --batch-size 256 --ubatch-size 64 --keep 1024 --defrag-thold 0.1 --mlock --parallel 1 --flash-attn --cont-batching
    env:
      - "DYLD_LIBRARY_PATH=/Users/temme/Documents/ClaraVerse/electron/llamacpp-binaries/darwin-arm64:"
    ttl: 300

  "nomic:latest":
    proxy: "http://127.0.0.1:9999"
    cmd: |
      "/Users/temme/Documents/ClaraVerse/electron/llamacpp-binaries/darwin-arm64/llama-server"
      -m "/Users/temme/.clara/llama-models/nomic-embed-text-v1.5.Q2_K.gguf"
      --port 9999 --jinja --n-gpu-layers 22 --threads 5 --ctx-size 8192 --batch-size 256 --ubatch-size 64 --keep 1024 --defrag-thold 0.1 --mlock --parallel 1 --flash-attn --cont-batching
    env:
      - "DYLD_LIBRARY_PATH=/Users/temme/Documents/ClaraVerse/electron/llamacpp-binaries/darwin-arm64:"
    ttl: 300

  "qwen3:0.6b":
    proxy: "http://127.0.0.1:9999"
    cmd: |
      "/Users/temme/Documents/ClaraVerse/electron/llamacpp-binaries/darwin-arm64/llama-server"
      -m "/Users/temme/Downloads/Qwen3-0.6B-Q4_K_S.gguf"
      --port 9999 --jinja --n-gpu-layers 22 --threads 5 --ctx-size 8192 --batch-size 256 --ubatch-size 64 --keep 1024 --defrag-thold 0.1 --mlock --parallel 1 --flash-attn --cont-batching
    env:
      - "DYLD_LIBRARY_PATH=/Users/temme/Documents/ClaraVerse/electron/llamacpp-binaries/darwin-arm64:"
    ttl: 300

  "llama32:1b-q4_k_m-xs":
    proxy: "http://127.0.0.1:9999"
    cmd: |
      "/Users/temme/Documents/ClaraVerse/electron/llamacpp-binaries/darwin-arm64/llama-server"
      -m "/Users/temme/Downloads/llama-3.2-1b-instruct-q4_k_m.gguf"
      --port 9999 --jinja --n-gpu-layers 22 --threads 5 --ctx-size 8192 --batch-size 256 --ubatch-size 64 --keep 1024 --defrag-thold 0.1 --mlock --parallel 1 --flash-attn --cont-batching
    env:
      - "DYLD_LIBRARY_PATH=/Users/temme/Documents/ClaraVerse/electron/llamacpp-binaries/darwin-arm64:"
=======
      "/Users/badfy17g/ClaraVerse/electron/llamacpp-binaries/darwin-arm64/llama-server"
      -m "/Users/badfy17g/.clara/llama-models/DeepSeek-R1-0528-Qwen3-8B-IQ4_NL.gguf"
      --port 9999 --jinja --n-gpu-layers 40 --threads 4 --ctx-size 32768 --batch-size 512 --ubatch-size 128 --keep 2048 --defrag-thold 0.1 --mlock --parallel 4 --flash-attn --cont-batching
    env:
      - "DYLD_LIBRARY_PATH=/Users/badfy17g/ClaraVerse/electron/llamacpp-binaries/darwin-arm64:"
    ttl: 300

  "llama32:1b":
    proxy: "http://127.0.0.1:9999"
    cmd: |
      "/Users/badfy17g/ClaraVerse/electron/llamacpp-binaries/darwin-arm64/llama-server"
      -m "/Users/badfy17g/.clara/llama-models/Llama-3.2-1B-Instruct-IQ4_XS.gguf"
      --port 9999 --jinja --n-gpu-layers 22 --threads 4 --ctx-size 32768 --batch-size 256 --ubatch-size 64 --keep 2048 --defrag-thold 0.1 --mlock --parallel 4 --flash-attn --cont-batching
    env:
      - "DYLD_LIBRARY_PATH=/Users/badfy17g/ClaraVerse/electron/llamacpp-binaries/darwin-arm64:"
    ttl: 300

  "qwen3:0.6b":
    proxy: "http://127.0.0.1:9999"
    cmd: |
      "/Users/badfy17g/ClaraVerse/electron/llamacpp-binaries/darwin-arm64/llama-server"
      -m "/Users/badfy17g/.clara/llama-models/Qwen3-0.6B-IQ4_NL.gguf"
      --port 9999 --jinja --n-gpu-layers 22 --threads 4 --ctx-size 32768 --batch-size 256 --ubatch-size 64 --keep 2048 --defrag-thold 0.1 --mlock --parallel 4 --flash-attn --cont-batching
    env:
      - "DYLD_LIBRARY_PATH=/Users/badfy17g/ClaraVerse/electron/llamacpp-binaries/darwin-arm64:"
    ttl: 300

  "qwen3:4b":
    proxy: "http://127.0.0.1:9999"
    cmd: |
      "/Users/badfy17g/ClaraVerse/electron/llamacpp-binaries/darwin-arm64/llama-server"
      -m "/Users/badfy17g/.clara/llama-models/Qwen3-4B-Q4_K_M.gguf"
      --port 9999 --jinja --n-gpu-layers 32 --threads 4 --ctx-size 32768 --batch-size 256 --ubatch-size 64 --keep 2048 --defrag-thold 0.1 --mlock --parallel 4 --flash-attn --cont-batching
    env:
      - "DYLD_LIBRARY_PATH=/Users/badfy17g/ClaraVerse/electron/llamacpp-binaries/darwin-arm64:"
    ttl: 300

  "rwkv7:0.1b":
    proxy: "http://127.0.0.1:9999"
    cmd: |
      "/Users/badfy17g/ClaraVerse/electron/llamacpp-binaries/darwin-arm64/llama-server"
      -m "/Users/badfy17g/.clara/llama-models/rwkv7-0.1B-g1.IQ4_XS.gguf"
      --port 9999 --jinja --n-gpu-layers 22 --threads 4 --ctx-size 32768 --batch-size 256 --ubatch-size 64 --keep 2048 --defrag-thold 0.1 --mlock --parallel 4 --flash-attn --cont-batching
    env:
      - "DYLD_LIBRARY_PATH=/Users/badfy17g/ClaraVerse/electron/llamacpp-binaries/darwin-arm64:"
>>>>>>> f7f2e71d
    ttl: 300

groups:
  "default_group":
    swap: true
    exclusive: true
    members:
<<<<<<< HEAD
      - "qwen3:8b-iq4_nl"
      - "llama32:1b-q4_k_m"
      - "qwen25:3b"
      - "qwen3:8b-q4_k_m"
      - "gemma3:4b"
      - "mxbai-embed-large:large"
      - "nomic:latest"
      - "qwen3:0.6b"
      - "llama32:1b-q4_k_m-xs"
=======
      - "qwen3:8b"
      - "llama32:1b"
      - "qwen3:0.6b"
      - "qwen3:4b"
      - "rwkv7:0.1b"
>>>>>>> f7f2e71d
<|MERGE_RESOLUTION|>--- conflicted
+++ resolved
@@ -1,9 +1,5 @@
 # Auto-generated llama-swap configuration
-<<<<<<< HEAD
-# Models directory: /Users/temme/.clara/llama-models
-=======
 # Models directory: /Users/badfy17g/.clara/llama-models
->>>>>>> f7f2e71d
 healthCheckTimeout: 30
 logLevel: info
 
@@ -11,7 +7,6 @@
   "qwen3:8b-iq4_nl":
     proxy: "http://127.0.0.1:9999"
     cmd: |
-<<<<<<< HEAD
       "/Users/temme/Documents/ClaraVerse/electron/llamacpp-binaries/darwin-arm64/llama-server"
       -m "/Users/temme/.clara/llama-models/DeepSeek-R1-0528-Qwen3-8B-IQ4_NL.gguf"
       --port 9999 --jinja --n-gpu-layers 40 --threads 5 --ctx-size 8192 --batch-size 512 --ubatch-size 128 --keep 1024 --defrag-thold 0.1 --mlock --parallel 1 --flash-attn --cont-batching
@@ -83,22 +78,6 @@
   "qwen3:0.6b":
     proxy: "http://127.0.0.1:9999"
     cmd: |
-      "/Users/temme/Documents/ClaraVerse/electron/llamacpp-binaries/darwin-arm64/llama-server"
-      -m "/Users/temme/Downloads/Qwen3-0.6B-Q4_K_S.gguf"
-      --port 9999 --jinja --n-gpu-layers 22 --threads 5 --ctx-size 8192 --batch-size 256 --ubatch-size 64 --keep 1024 --defrag-thold 0.1 --mlock --parallel 1 --flash-attn --cont-batching
-    env:
-      - "DYLD_LIBRARY_PATH=/Users/temme/Documents/ClaraVerse/electron/llamacpp-binaries/darwin-arm64:"
-    ttl: 300
-
-  "llama32:1b-q4_k_m-xs":
-    proxy: "http://127.0.0.1:9999"
-    cmd: |
-      "/Users/temme/Documents/ClaraVerse/electron/llamacpp-binaries/darwin-arm64/llama-server"
-      -m "/Users/temme/Downloads/llama-3.2-1b-instruct-q4_k_m.gguf"
-      --port 9999 --jinja --n-gpu-layers 22 --threads 5 --ctx-size 8192 --batch-size 256 --ubatch-size 64 --keep 1024 --defrag-thold 0.1 --mlock --parallel 1 --flash-attn --cont-batching
-    env:
-      - "DYLD_LIBRARY_PATH=/Users/temme/Documents/ClaraVerse/electron/llamacpp-binaries/darwin-arm64:"
-=======
       "/Users/badfy17g/ClaraVerse/electron/llamacpp-binaries/darwin-arm64/llama-server"
       -m "/Users/badfy17g/.clara/llama-models/DeepSeek-R1-0528-Qwen3-8B-IQ4_NL.gguf"
       --port 9999 --jinja --n-gpu-layers 40 --threads 4 --ctx-size 32768 --batch-size 512 --ubatch-size 128 --keep 2048 --defrag-thold 0.1 --mlock --parallel 4 --flash-attn --cont-batching
@@ -144,7 +123,6 @@
       --port 9999 --jinja --n-gpu-layers 22 --threads 4 --ctx-size 32768 --batch-size 256 --ubatch-size 64 --keep 2048 --defrag-thold 0.1 --mlock --parallel 4 --flash-attn --cont-batching
     env:
       - "DYLD_LIBRARY_PATH=/Users/badfy17g/ClaraVerse/electron/llamacpp-binaries/darwin-arm64:"
->>>>>>> f7f2e71d
     ttl: 300
 
 groups:
@@ -152,20 +130,8 @@
     swap: true
     exclusive: true
     members:
-<<<<<<< HEAD
-      - "qwen3:8b-iq4_nl"
-      - "llama32:1b-q4_k_m"
-      - "qwen25:3b"
-      - "qwen3:8b-q4_k_m"
-      - "gemma3:4b"
-      - "mxbai-embed-large:large"
-      - "nomic:latest"
-      - "qwen3:0.6b"
-      - "llama32:1b-q4_k_m-xs"
-=======
       - "qwen3:8b"
       - "llama32:1b"
       - "qwen3:0.6b"
       - "qwen3:4b"
-      - "rwkv7:0.1b"
->>>>>>> f7f2e71d
+      - "rwkv7:0.1b"